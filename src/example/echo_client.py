--- conflicted
+++ resolved
@@ -384,10 +384,6 @@
         value = ''
         # 4.1 36. read a byte from server.
         while True:
-<<<<<<< HEAD
-=======
-            ch = _receive_bytes(self._socket, 1)
->>>>>>> 7addbade
             if ch == '\r':  # 0x0D
                 return value
             elif ch == '\n':  # 0x0A
@@ -395,7 +391,7 @@
                     'unexpected LF when reading header value (%r)' % value)
             else:
                 value += ch
-            ch = self._socket.recv(1)
+            ch = _receive_bytes(self._socket, 1)
 
     def _skip_headers(self):
         terminator = '\r\n\r\n'
